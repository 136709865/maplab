#ifndef VI_MAP_HELPERS_VI_MAP_MANIPULATION_H_
#define VI_MAP_HELPERS_VI_MAP_MANIPULATION_H_

#include <stddef.h>

#include <unordered_map>

#include <posegraph/unique-id.h>

#include "vi-map-helpers/vi-map-geometry.h"
#include "vi-map-helpers/vi-map-queries.h"

namespace vi_map {
class VIMap;
}  // namespace vi_map

namespace vi_map_helpers {

class VIMapManipulation {
 public:
  typedef std::unordered_map<int, vi_map::LandmarkId> TrackIndexToLandmarkIdMap;

  explicit VIMapManipulation(vi_map::VIMap* map);

  // =====================
  // GLOBAL MAP OPERATIONS
  // =====================
  void rotate(const size_t dimension, const double degrees);
  void artificiallyDisturbVertices();

  // =============
  // MISSION ID IN
  // =============
  // Rotate the mission until variance in z is minimized.
  // Among all the possible rotations that achieve this, we pick the one which
  // conserves the projection of bv_G_R_A into the xy plane. bv_G_R_A is the
  // bearing vector from the root vertex to the average vertex position.
  void alignToXYPlane(const vi_map::MissionId& mission_id);

  // Get all the Viwls edges that do not contain IMU measurements.
  // Edges are returned in graph traversal order.
  void getViwlsEdgesWithoutImuMeasurements(
      const vi_map::MissionId& mission_id,
      pose_graph::EdgeIdList* corrupt_edge_ids) const;

  // Assuming consecutive edges cannot be corrupt.
  void fixViwlsEdgesWithoutImuMeasurements(const vi_map::MissionId& mission_id);

  // Merges landmarks based on the track IDs stored in the frames. Please note
  // that not all of the odometry pipelines provide these IDs.
  size_t mergeLandmarksBasedOnTrackIds(const vi_map::MissionId& mission_id);

  // ============
  // VERTEX ID IN
  // ============
  // Currently this assumes that the concerned vertices don't have landmark
  // observations. Come the use case, this should be easy to generalize.
  void removePosegraphAfter(
      const pose_graph::VertexId& vertex_id,
      pose_graph::VertexIdList* removed_vertex_ids);

  // =============
  // VERTEX IDS IN
  // =============
  // Currently this assumes that the concerned vertices don't have landmark
  // observations. Come the use case, this should be easy to generalize.
  void removeVerticesAndIncomingEdges(
      const pose_graph::VertexIdList& vertex_ids);

  // For each track id in each vertex, will either add a new landmark or a
  // backlink to an existing landmark, if the landmark id can be looked
  // up. Since it's typically expected that landmarks are stored at the first
  // observation, you should pass in the vertices in order.
  size_t initializeLandmarksFromUnusedFeatureTracksOfMission(
      const vi_map::MissionId& mission_id);
  size_t initializeLandmarksFromUnusedFeatureTracksOfMission(
      const vi_map::MissionId& mission_id,
      const pose_graph::VertexId& starting_vertex_id);
  void initializeLandmarksFromUnusedFeatureTracksOfOrderedVertices(
      const pose_graph::VertexIdList& ordered_vertex_ids,
      TrackIndexToLandmarkIdMap* trackid_landmarkid_map);
  void initializeLandmarksFromUnusedFeatureTracksOfVertex(
      const pose_graph::VertexId& vertex_id,
      TrackIndexToLandmarkIdMap* trackid_landmarkid_map);

  // Releases image from the vertices that are older than
  // image_removal_age_threshold frames. Used by online odometry pipelines.
  // The method only releases the images stored in Visual Frames. Images
  // stored as resources are kept.
  void releaseOldVisualFrameImages(
      const pose_graph::VertexId& current_vertex_id,
      const int image_removal_age_threshold);

  // Remove all landmarks from the map that are flagged as bad.
  size_t removeBadLandmarks();

  // This function will remove all vertices and data before the new root vertex.
  // The intended use case is to seriallize the current map state and then drop
  // everything except the latest vertex.
  // NOTE: currently only tested when calling it with the last vertex of the
  // mission as new root vertex.
  void dropMapDataBeforeVertex(
      const vi_map::MissionId& mission_id,
      const pose_graph::VertexId& new_root_vertex,
      const bool delete_resources_from_file_system);

  // Adds TransformationEdges of type kOdometry between vertices
  // that have fewer common landmarks than 'min_number_of_common_landmarks'. If
  // the threshold is set to 0, we add odometry edges between all vertices.
  uint32_t addOdometryEdgesBetweenVertices(
      const uint32_t min_number_of_common_landmarks = 0u);

<<<<<<< HEAD
=======
  // If a (sub-)map is not moving at all, landmarks sometimes fail to constrain
  // the position, which leads to the vertices drifting away or rotating on the
  // spot, even when constrained with 6DoF odometry edges. This measure can be
  // justified by the fact that most laser and vision based odometry can perform
  // a drift-free re-localization against local geometry/features if the robot
  // does not move.
  bool constrainStationarySubmapWithLoopClosureEdge(
      const double max_translation_m, const double max_rotation_m);

>>>>>>> 24e06db9
 private:
  vi_map::VIMap& map_;
  VIMapGeometry geometry_;
  VIMapQueries queries_;
};

}  // namespace vi_map_helpers

#endif  // VI_MAP_HELPERS_VI_MAP_MANIPULATION_H_<|MERGE_RESOLUTION|>--- conflicted
+++ resolved
@@ -110,8 +110,6 @@
   uint32_t addOdometryEdgesBetweenVertices(
       const uint32_t min_number_of_common_landmarks = 0u);
 
-<<<<<<< HEAD
-=======
   // If a (sub-)map is not moving at all, landmarks sometimes fail to constrain
   // the position, which leads to the vertices drifting away or rotating on the
   // spot, even when constrained with 6DoF odometry edges. This measure can be
@@ -121,7 +119,6 @@
   bool constrainStationarySubmapWithLoopClosureEdge(
       const double max_translation_m, const double max_rotation_m);
 
->>>>>>> 24e06db9
  private:
   vi_map::VIMap& map_;
   VIMapGeometry geometry_;
