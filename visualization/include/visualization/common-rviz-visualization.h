--- conflicted
+++ resolved
@@ -51,12 +51,8 @@
 const std::string convertSensorTypeToTfFrameId(
     const vi_map::SensorType sensor_type);
 
-<<<<<<< HEAD
-void publishSensorTFs(const vi_map::SensorManager& sensor_manager);
-=======
 void publishSensorTFs(const vi_map::SensorManager& sensor_manager,
                       const ros::Time& ros_time);
->>>>>>> 24e06db9
 
 void publishTF(
     const aslam::Transformation& T_fi_fj, const std::string& frame,
