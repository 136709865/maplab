#include "maplab-node/datasource.h"

DEFINE_int64(
    imu_to_camera_time_offset_ns, 0,
    "Fixed time offset of IMU to the camera, such that: t_imu - offset = "
    "t_cam");

<<<<<<< HEAD
DEFINE_double(
    maplab_throttle_frequency_odometry, 20,
    "Maximum frequency of odometry measurements that are passed on to the "
    "maplab_node.");

DEFINE_double(
    maplab_batch_imu_measurements_at_frequency, 20,
    "Individual IMU measurements are collected and forwarded to the rest of "
    "the system in batches, rather than individually at a high frequency. If "
    "set to <= 0, batching is disabled.");
=======
DEFINE_int64(
    imu_to_lidar_time_offset_ns, 0,
    "Fixed time offset of IMU to the lidar, such that: t_imu - offset = "
    "t_lidar");
>>>>>>> 86ae1895
<|MERGE_RESOLUTION|>--- conflicted
+++ resolved
@@ -5,7 +5,6 @@
     "Fixed time offset of IMU to the camera, such that: t_imu - offset = "
     "t_cam");
 
-<<<<<<< HEAD
 DEFINE_double(
     maplab_throttle_frequency_odometry, 20,
     "Maximum frequency of odometry measurements that are passed on to the "
@@ -16,9 +15,8 @@
     "Individual IMU measurements are collected and forwarded to the rest of "
     "the system in batches, rather than individually at a high frequency. If "
     "set to <= 0, batching is disabled.");
-=======
+
 DEFINE_int64(
     imu_to_lidar_time_offset_ns, 0,
     "Fixed time offset of IMU to the lidar, such that: t_imu - offset = "
-    "t_lidar");
->>>>>>> 86ae1895
+    "t_lidar");