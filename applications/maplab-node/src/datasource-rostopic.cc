#include "maplab-node/datasource-rostopic.h"

#include <string>

#include <aslam/common/time.h>
#include <boost/bind.hpp>
#include <map-resources/resource-conversion.h>
#include <maplab-common/accessors.h>
#include <sensor_msgs/PointCloud2.h>
#include <sensors/lidar.h>
#include <vi-map/sensor-utils.h>
#include <vio-common/rostopic-settings.h>

#include "maplab-node/ros-helpers.h"

DECLARE_bool(zero_initial_timestamps);

namespace maplab {

DataSourceRostopic::DataSourceRostopic(
    const vio_common::RosTopicSettings& ros_topics,
    const vi_map::SensorManager& sensor_manager)
    : DataSource(sensor_manager),
      shutdown_requested_(false),
      ros_topics_(ros_topics),
      image_transport_(node_handle_),
      last_imu_timestamp_ns_(aslam::time::getInvalidTime()),
      last_imu_dispatch_timestamp_ns_(aslam::time::getInvalidTime()),
      imu_batch_period_ns_(
          1e9 / FLAGS_maplab_batch_imu_measurements_at_frequency),
      last_wheel_odometry_timestamp_ns_(aslam::time::getInvalidTime()),
      last_odometry_timestamp_ns_(aslam::time::getInvalidTime()),
      odometry_min_period_ns_(1e9 / FLAGS_maplab_throttle_frequency_odometry) {
  const uint8_t num_cameras = ros_topics_.camera_topic_cam_index_map.size();
  if (num_cameras > 0u) {
    last_image_timestamp_ns_.resize(num_cameras, aslam::time::getInvalidTime());
  }

  CHECK_GT(odometry_min_period_ns_, 0);
}

DataSourceRostopic::~DataSourceRostopic() {}

void DataSourceRostopic::startStreaming() {
  registerSubscribers(ros_topics_);
}

void DataSourceRostopic::shutdown() {
  shutdown_requested_ = true;
}

void DataSourceRostopic::registerSubscribers(
    const vio_common::RosTopicSettings& ros_topics) {
  // Camera subscriber.
  const size_t num_cameras = ros_topics.camera_topic_cam_index_map.size();
  sub_images_.reserve(num_cameras);

  for (const std::pair<const std::string, size_t>& topic_camidx :
       ros_topics.camera_topic_cam_index_map) {
    CHECK(!topic_camidx.first.empty()) << "Camera " << topic_camidx.second
                                       << " is subscribed to an empty topic!";

    boost::function<void(const sensor_msgs::ImageConstPtr&)> image_callback =
        boost::bind(
            &DataSourceRostopic::imageCallback, this, _1, topic_camidx.second);

    constexpr size_t kRosSubscriberQueueSizeImage = 20u;
    image_transport::Subscriber image_sub = image_transport_.subscribe(
        topic_camidx.first, kRosSubscriberQueueSizeImage, image_callback);
    sub_images_.push_back(image_sub);
    VLOG(1) << "[MaplabNode-DataSource] Camera " << topic_camidx.second
            << " is subscribed to topic: '" << topic_camidx.first << "'";
  }

  // IMU subscriber.
  CHECK(!ros_topics.imu_topic.empty())
      << "IMU is subscribed to an empty topic!";
  constexpr size_t kRosSubscriberQueueSizeImu = 1000u;
  boost::function<void(const sensor_msgs::ImuConstPtr&)> imu_callback =
      boost::bind(&DataSourceRostopic::imuMeasurementCallback, this, _1);
  sub_imu_ = node_handle_.subscribe(
      ros_topics.imu_topic, kRosSubscriberQueueSizeImu, imu_callback);

  VLOG(1) << "[MaplabNode-DataSource] IMU is subscribed to topic: '"
          << ros_topics.imu_topic << "'";

  // Lidar subscriber.
  for (const std::pair<const std::string, aslam::SensorId>& topic_sensorid :
       ros_topics.lidar_topic_sensor_id_map) {
    CHECK(topic_sensorid.second.isValid())
        << "The ROS-topic to Lidar sensor id association contains an invalid "
        << "sensor id! topic: " << topic_sensorid.first;
    CHECK(!topic_sensorid.first.empty())
        << "Lidar(" << topic_sensorid.second
        << ") is subscribed to an empty topic!";
    boost::function<void(const sensor_msgs::PointCloud2ConstPtr&)>
        lidar_callback = boost::bind(
            &DataSourceRostopic::lidarMeasurementCallback, this, _1,
            topic_sensorid.second);
    constexpr size_t kRosSubscriberQueueSizeLidar = 20u;

    sub_lidars_.emplace_back(node_handle_.subscribe(
        topic_sensorid.first, kRosSubscriberQueueSizeLidar, lidar_callback));

    VLOG(1) << "[MaplabNode-DataSource] Lidar(" << topic_sensorid.second
            << ") is subscribed to topic: '" << topic_sensorid.first << "'";
  }

  // Odometry subscriber.
  const std::pair<std::string, aslam::SensorId>& topic_sensorid =
      ros_topics.odometry_6dof_topic;
  if (!topic_sensorid.first.empty()) {
    CHECK(topic_sensorid.second.isValid());
    constexpr size_t kRosSubscriberQueueSizeWheelOdometry = 1000u;
    boost::function<void(const maplab_msgs::OdometryWithImuBiasesConstPtr&)>
        odometry_callback = boost::bind(
            &DataSourceRostopic::odometryEstimateCallback, this, _1,
            topic_sensorid.second);
    sub_odom_ = node_handle_.subscribe(
        topic_sensorid.first, kRosSubscriberQueueSizeWheelOdometry,
        odometry_callback);

    VLOG(1) << "[MaplabNode-DataSource] External odometry sensor with id "
            << topic_sensorid.second << " is "
            << "subscribed to topic: '" << topic_sensorid.first << "'";
  } else {
    LOG(FATAL) << "[MaplabNode-DataSource] Subscribing to the odometry sensor "
               << "failed, because the topic is empty!";
  }

  // Absolute pose constraint subscribers.
  for (const std::pair<const std::string, aslam::SensorId>& topic_sensorid :
       ros_topics.absolute_6dof_topic_map) {
    constexpr size_t kRosSubscriberQueueSizeAbsoluteConstraints = 1000u;
    boost::function<void(
        const geometry_msgs::PoseWithCovarianceStampedConstPtr&)>
        absolute_callback = boost::bind(
            &DataSourceRostopic::absolute6DoFConstraintCallback, this, _1,
            topic_sensorid.second);
    sub_absolute_6dof_ = node_handle_.subscribe(
        topic_sensorid.first, kRosSubscriberQueueSizeAbsoluteConstraints,
        absolute_callback);

    VLOG(1)
        << "[MaplabNode-DataSource] External absolute 6DoF pose sensor with id "
        << topic_sensorid.second << " is "
        << "subscribed to topic: '" << topic_sensorid.first << "'";
  }

  // Wheel odometry constraint subscribers.
  for (const std::pair<const std::string, aslam::SensorId>& topic_sensorid :
       ros_topics.wheel_odometry_topic_map) {
    constexpr size_t kRosSubscriberQueueSizeWheelOdometryConstraints = 1000u;
    boost::function<void(const nav_msgs::OdometryConstPtr&)>
        wheel_odometry_callback = boost::bind(
            &DataSourceRostopic::wheelOdometryConstraintCallback, this, _1,
            topic_sensorid.second);
    sub_wheel_odometry_ = node_handle_.subscribe(
        topic_sensorid.first, kRosSubscriberQueueSizeWheelOdometryConstraints,
        wheel_odometry_callback);

    VLOG(1) << "[MaplabNode-DataSource] External wheel odometry "
            << "sensor with id " << topic_sensorid.second
            << " is subscribed to topic: '" << topic_sensorid.first << "'";
  }

#ifdef VOXGRAPH
  // Loop closure constraint subscribers.
  for (const std::pair<const std::string, aslam::SensorId>& topic_sensorid :
       ros_topics.loop_closure_topic_map) {
    constexpr size_t kRosSubscriberQueueSizeLoopClosureConstraints = 1000u;
    boost::function<void(const voxgraph_msgs::LoopClosureEdgeListConstPtr&)>
        loop_closure_callback = boost::bind(
            &DataSourceRostopic::voxgraphLoopClosureConstraintCallback, this,
            _1, topic_sensorid.second);
    sub_loop_closure_ = node_handle_.subscribe(
        topic_sensorid.first, kRosSubscriberQueueSizeLoopClosureConstraints,
        loop_closure_callback);

    VLOG(1) << "[MaplabNode-DataSource] External loop closure constraint "
            << "sensor with id " << topic_sensorid.second
            << " is subscribed to topic: '" << topic_sensorid.first << "'";
  }
#endif  // VOXGRAPH

#ifdef VOXGRAPH
  // Point cloud submap subscriber, based on voxgraph types.
  for (const std::pair<const std::string, aslam::SensorId>& topic_sensorid :
       ros_topics.pointcloud_map_topic_map) {
    constexpr size_t kRosSubscriberQueueSizeRelativeConstraints = 1000u;
    boost::function<void(const voxgraph_msgs::MapSurfaceConstPtr&)>
        submap_callback = boost::bind(
            &DataSourceRostopic::voxgraphPointCloudMapCallback, this, _1,
            topic_sensorid.second);
    sub_pointcloud_map_ = node_handle_.subscribe(
        topic_sensorid.first, kRosSubscriberQueueSizeRelativeConstraints,
        submap_callback);

    VLOG(1) << "[MaplabNode-DataSource] External point cloud (sub-)map "
            << "sensor with id " << topic_sensorid.second
            << " is subscribed to topic: '" << topic_sensorid.first << "'";
  }
#else
  // Point cloud submap subscriber, based on PointCloud2 types.
  for (const std::pair<const std::string, aslam::SensorId>& topic_sensorid :
       ros_topics.pointcloud_map_topic_map) {
    constexpr size_t kRosSubscriberQueueSizeRelativeConstraints = 1000u;
    boost::function<void(const sensor_msgs::PointCloud2ConstPtr&)>
        submap_callback = boost::bind(
            &DataSourceRostopic::pointCloudMapCallback, this, _1,
            topic_sensorid.second);
    sub_pointcloud_map_ = node_handle_.subscribe(
        topic_sensorid.first, kRosSubscriberQueueSizeRelativeConstraints,
        submap_callback);

    VLOG(1) << "[MaplabNode-DataSource] External point cloud (sub-)map "
            << "sensor with id " << topic_sensorid.second
            << " is subscribed to topic: '" << topic_sensorid.first << "'";
  }
#endif  // VOXGRAPH
}

void DataSourceRostopic::imageCallback(
    const sensor_msgs::ImageConstPtr& image_message, size_t camera_idx) {
  if (shutdown_requested_) {
    return;
  }

  vio::ImageMeasurement::Ptr image_measurement =
      convertRosImageToMaplabImage(image_message, camera_idx);
  CHECK(image_measurement);

  // Apply the IMU to camera time shift.
  if (FLAGS_imu_to_camera_time_offset_ns != 0) {
    image_measurement->timestamp += FLAGS_imu_to_camera_time_offset_ns;
  }

  // Check for strictly increasing image timestamps.
  CHECK_LT(camera_idx, last_image_timestamp_ns_.size());
  if (aslam::time::isValidTime(last_image_timestamp_ns_[camera_idx]) &&
      last_image_timestamp_ns_[camera_idx] >= image_measurement->timestamp) {
    LOG(WARNING) << "[MaplabNode-DataSource] Image message (cam " << camera_idx
                 << ") is not strictly "
                 << "increasing! Current timestamp: "
                 << image_measurement->timestamp << "ns vs last timestamp: "
                 << last_image_timestamp_ns_[camera_idx] << "ns.";
    return;
  } else {
    last_image_timestamp_ns_[camera_idx] = image_measurement->timestamp;
  }

  invokeImageCallbacks(image_measurement);
}

void DataSourceRostopic::imuMeasurementCallback(
    const sensor_msgs::ImuConstPtr& msg) {
  if (shutdown_requested_) {
    return;
  }

  const int64_t timestamp_ns = rosTimeToNanoseconds(msg->header.stamp);

  // Check for strictly increasing imu timestamps.
  if (aslam::time::isValidTime(last_imu_timestamp_ns_) &&
      last_imu_timestamp_ns_ >= timestamp_ns) {
    LOG(WARNING) << "[MaplabNode-DataSource] IMU message is not strictly "
                 << "increasing! Current timestamp: " << timestamp_ns
                 << "ns vs last timestamp: " << last_imu_timestamp_ns_ << "ns.";
    return;
  }
  // This IMU measurement was accepted.
  last_imu_timestamp_ns_ = timestamp_ns;

  // Initialize the dispatch timer, if we get here for the first time.
  if (!aslam::time::isValidTime(last_imu_dispatch_timestamp_ns_)) {
    last_imu_dispatch_timestamp_ns_ = timestamp_ns;
  }
  // Initialize a new batch if this is the first time or if in the previous call
  // we just released a batch.
  if (!current_imu_batch_) {
    current_imu_batch_.reset(new vio::BatchedImuMeasurements);
  }
  CHECK(current_imu_batch_);

  addRosImuMeasurementToImuMeasurementBatch(*msg, current_imu_batch_.get());

  // To batch or not to batch.
  if (timestamp_ns - last_imu_dispatch_timestamp_ns_ > imu_batch_period_ns_) {
    // Should release the current batch and initialize a new one.
    vio::BatchedImuMeasurements::ConstPtr const_batch_ptr =
        std::const_pointer_cast<const vio::BatchedImuMeasurements>(
            current_imu_batch_);
    invokeImuCallbacks(const_batch_ptr);

    // Reset current batch.
    current_imu_batch_.reset();

    // Update time of last dispatch.
    last_imu_dispatch_timestamp_ns_ = timestamp_ns;
  }
}

void DataSourceRostopic::lidarMeasurementCallback(
    const sensor_msgs::PointCloud2ConstPtr& msg,
    const aslam::SensorId& sensor_id) {
  CHECK(msg);
  if (shutdown_requested_) {
    return;
  }

  vi_map::RosLidarMeasurement::Ptr lidar_measurement =
      convertRosCloudToMaplabCloud(msg, sensor_id);
  CHECK(lidar_measurement);

<<<<<<< HEAD
  invokeLidarCallbacks(lidar_measurement);
=======
  // Apply the IMU to lidar time shift.
  if (FLAGS_imu_to_lidar_time_offset_ns != 0) {
    *lidar_measurement->getTimestampNanosecondsMutable() +=
        FLAGS_imu_to_lidar_time_offset_ns;
  }

  // Shift timestamps to start at 0.
  if (!FLAGS_zero_initial_timestamps ||
      shiftByFirstTimestamp(
          lidar_measurement->getTimestampNanosecondsMutable())) {
    invokeLidarCallbacks(lidar_measurement);
  }
>>>>>>> 86ae1895
}

void DataSourceRostopic::odometryEstimateCallback(
    const maplab_msgs::OdometryWithImuBiasesConstPtr& msg,
    const aslam::SensorId& sensor_id) {
  CHECK(msg);
  if (shutdown_requested_) {
    return;
  }

  const int64_t timestamp_ns = rosTimeToNanoseconds(msg->header.stamp);

  if (aslam::time::isValidTime(last_odometry_timestamp_ns_)) {
    const int64_t odometry_period_ns =
        timestamp_ns - last_odometry_timestamp_ns_;
    if (odometry_period_ns <= 0) {
      LOG(WARNING)
          << "[MaplabNode-DataSource] Odometry message is not strictly "
          << "increasing! Current timestamp: " << timestamp_ns
          << "ns vs last timestamp: " << last_odometry_timestamp_ns_ << "ns.";
      return;
    } else if (odometry_period_ns < odometry_min_period_ns_) {
      // Skip this odometry message, since it arrives at a higher frequency
      // than desired.
      return;
    }
  }
  // This odometry measurement was accepted.
  last_odometry_timestamp_ns_ = timestamp_ns;

  // Convert message.
  const vi_map::Odometry6DoF& sensor =
      sensor_manager_.getSensor<vi_map::Odometry6DoF>(sensor_id);
  const aslam::Transformation& T_B_S =
      sensor_manager_.getSensor_T_B_S(sensor_id);
  maplab::OdometryEstimate::Ptr odometry_measurement =
      convertRosOdometryMsgToOdometryEstimate(msg, T_B_S, sensor);
  CHECK(odometry_measurement);

  invokeOdometryCallbacks(odometry_measurement);
}

void DataSourceRostopic::absolute6DoFConstraintCallback(
    const geometry_msgs::PoseWithCovarianceStampedConstPtr& msg,
    const aslam::SensorId& sensor_id) {
  CHECK(msg);
  if (shutdown_requested_) {
    return;
  }

  const vi_map::Absolute6DoF& sensor =
      sensor_manager_.getSensor<vi_map::Absolute6DoF>(sensor_id);
  vi_map::Absolute6DoFMeasurement::Ptr absolute_constraint =
      convertPoseWithCovarianceToAbsolute6DoFConstraint(msg, sensor);
  if (!absolute_constraint) {
    LOG(ERROR) << "Received invalid Absolute6DoF constraint!";
    return;
  }

  invokeAbsolute6DoFConstraintCallbacks(absolute_constraint);
}

#ifdef VOXGRAPH
void DataSourceRostopic::voxgraphLoopClosureConstraintCallback(
    const voxgraph_msgs::LoopClosureEdgeListConstPtr& lc_edges_msg,
    const aslam::SensorId& sensor_id) {
  CHECK(lc_edges_msg);
  if (shutdown_requested_) {
    return;
  }

  const vi_map::LoopClosureSensor& sensor =
      sensor_manager_.getSensor<vi_map::LoopClosureSensor>(sensor_id);

  std::vector<vi_map::LoopClosureMeasurement::Ptr> lc_edges;
  convertVoxgraphEdgeListToLoopClosureConstraint(
      lc_edges_msg, sensor, &lc_edges);

  VLOG(3) << "[DataSourceRostopic] Received a list of " << lc_edges.size()
          << " loop closure constraints.";

  for (const vi_map::LoopClosureMeasurement::Ptr& lc_edge : lc_edges) {
    CHECK(lc_edge);
    invokeLoopClosureConstraintCallbacks(lc_edge);
  }
}
#endif  // VOXGRAPH

#ifdef VOXGRAPH
void DataSourceRostopic::voxgraphPointCloudMapCallback(
    const voxgraph_msgs::MapSurfaceConstPtr& msg,
    const aslam::SensorId& sensor_id) {
  CHECK(msg);
  if (shutdown_requested_) {
    return;
  }

  vi_map::RosPointCloudMapSensorMeasurement::Ptr pointcloud_map =
      convertVoxgraphMapToPointCloudMap(msg, sensor_id);
  CHECK(pointcloud_map);

  invokePointCloudMapCallbacks(pointcloud_map);
}
#else
void DataSourceRostopic::pointCloudMapCallback(
    const sensor_msgs::PointCloud2ConstPtr& msg,
    const aslam::SensorId& sensor_id) {
  CHECK(msg);
  if (shutdown_requested_) {
    return;
  }

  vi_map::RosPointCloudMapSensorMeasurement::Ptr pointcloud_map =
      convertRosPointCloudToPointCloudMap(msg, sensor_id);
  CHECK(pointcloud_map);

  invokePointCloudMapCallbacks(pointcloud_map);
}
#endif  // VOXGRAPH

void DataSourceRostopic::wheelOdometryConstraintCallback(
    const nav_msgs::OdometryConstPtr& wheel_odometry_msg,
    const aslam::SensorId& sensor_id) {
  CHECK(wheel_odometry_msg);
  if (shutdown_requested_) {
    return;
  }

  vi_map::WheelOdometryMeasurement::Ptr wheel_odometry_measurement;
  wheel_odometry_measurement =
      convertRosOdometryToMaplabWheelOdometry(wheel_odometry_msg, sensor_id);
  CHECK(wheel_odometry_measurement);

  // Check for strictly increasing wheel odometry timestamps.
  if (aslam::time::isValidTime(last_wheel_odometry_timestamp_ns_) &&
      last_wheel_odometry_timestamp_ns_ >=
          wheel_odometry_measurement->getTimestampNanoseconds()) {
    LOG(WARNING) << "[MaplabNode-DataSource] Wheel odometry message is "
                 << "not strictly increasing! Current timestamp: "
                 << wheel_odometry_measurement->getTimestampNanoseconds()
                 << "ns vs last timestamp: "
                 << last_wheel_odometry_timestamp_ns_ << "ns.";
    return;
  } else {
    last_wheel_odometry_timestamp_ns_ =
        wheel_odometry_measurement->getTimestampNanoseconds();
  }

  invokeWheelOdometryConstraintCallbacks(wheel_odometry_measurement);
}

}  // namespace maplab<|MERGE_RESOLUTION|>--- conflicted
+++ resolved
@@ -312,9 +312,6 @@
       convertRosCloudToMaplabCloud(msg, sensor_id);
   CHECK(lidar_measurement);
 
-<<<<<<< HEAD
-  invokeLidarCallbacks(lidar_measurement);
-=======
   // Apply the IMU to lidar time shift.
   if (FLAGS_imu_to_lidar_time_offset_ns != 0) {
     *lidar_measurement->getTimestampNanosecondsMutable() +=
@@ -327,7 +324,6 @@
           lidar_measurement->getTimestampNanosecondsMutable())) {
     invokeLidarCallbacks(lidar_measurement);
   }
->>>>>>> 86ae1895
 }
 
 void DataSourceRostopic::odometryEstimateCallback(
