--- conflicted
+++ resolved
@@ -312,22 +312,12 @@
       convertRosCloudToMaplabCloud(msg, sensor_id);
   CHECK(lidar_measurement);
 
-<<<<<<< HEAD
-  invokeLidarCallbacks(lidar_measurement);
-=======
   // Apply the IMU to lidar time shift.
   if (FLAGS_imu_to_lidar_time_offset_ns != 0) {
     *lidar_measurement->getTimestampNanosecondsMutable() +=
         FLAGS_imu_to_lidar_time_offset_ns;
   }
-
-  // Shift timestamps to start at 0.
-  if (!FLAGS_zero_initial_timestamps ||
-      shiftByFirstTimestamp(
-          lidar_measurement->getTimestampNanosecondsMutable())) {
-    invokeLidarCallbacks(lidar_measurement);
-  }
->>>>>>> a34cb9a0
+  invokeLidarCallbacks(lidar_measurement);
 }
 
 void DataSourceRostopic::odometryEstimateCallback(
